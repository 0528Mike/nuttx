/****************************************************************************
 * net/udp/udp_forward.c
 *
 *   Copyright (C) 2017 Gregory Nutt. All rights reserved.
 *   Author: Gregory Nutt <gnutt@nuttx.org>
 *
 * Redistribution and use in source and binary forms, with or without
 * modification, are permitted provided that the following conditions
 * are met:
 *
 * 1. Redistributions of source code must retain the above copyright
 *    notice, this list of conditions and the following disclaimer.
 * 2. Redistributions in binary form must reproduce the above copyright
 *    notice, this list of conditions and the following disclaimer in the
 *    documentation and/or other materials provided with the distribution.
 * 3. The name of the author may not be used to endorse or promote
 *    products derived from this software without specific prior
 *    written permission.
 *
 * THIS SOFTWARE IS PROVIDED BY THE AUTHOR ``AS IS'' AND ANY EXPRESS
 * OR IMPLIED WARRANTIES, INCLUDING, BUT NOT LIMITED TO, THE IMPLIED
 * WARRANTIES OF MERCHANTABILITY AND FITNESS FOR A PARTICULAR PURPOSE
 * ARE DISCLAIMED.  IN NO EVENT SHALL THE AUTHOR BE LIABLE FOR ANY
 * DIRECT, INDIRECT, INCIDENTAL, SPECIAL, EXEMPLARY, OR CONSEQUENTIAL
 * DAMAGES (INCLUDING, BUT NOT LIMITED TO, PROCUREMENT OF SUBSTITUTE
 * GOODS OR SERVICES; LOSS OF USE, DATA, OR PROFITS; OR BUSINESS
 * INTERRUPTION) HOWEVER CAUSED AND ON ANY THEORY OF LIABILITY,
 * WHETHER IN CONTRACT, STRICT LIABILITY, OR TORT (INCLUDING
 * NEGLIGENCE OR OTHERWISE) ARISING IN ANY WAY OUT OF THE USE OF THIS
 * SOFTWARE, EVEN IF ADVISED OF THE POSSIBILITY OF SUCH DAMAGE.
 *
 ****************************************************************************/

/****************************************************************************
 * Included Files
 ****************************************************************************/

#include <nuttx/config.h>

#include <assert.h>
#include <errno.h>
#include <debug.h>

#include <net/if.h>

#include <nuttx/mm/iob.h>
#include <nuttx/net/net.h>
#include <nuttx/net/netdev.h>
#include <nuttx/net/ip.h>
#include <nuttx/net/netstats.h>

#include "devif/ip_forward.h"
#include "devif/devif.h"
#include "netdev/netdev.h"
#include "arp/arp.h"
#include "neighbor/neighbor.h"
#include "udp/udp.h"

#if defined(CONFIG_NET_IPFORWARD) && defined(CONFIG_NET_UDP) && \
    defined(CONFIG_NETDEV_MULTINIC)

/****************************************************************************
 * Public Functions
 ****************************************************************************/

/****************************************************************************
 * Name: forward_ipselect
 *
 * Description:
 *   If both IPv4 and IPv6 support are enabled, then we will need to select
 *   which one to use when generating the outgoing packet.  If only one
 *   domain is selected, then the setup is already in place and we need do
 *   nothing.
 *
 * Parameters:
 *   fwd - The forwarding state structure
 *
 * Returned Value:
 *   None
 *
 * Assumptions:
 *   The network is locked.
 *
 ****************************************************************************/

#if defined(CONFIG_NET_IPv4) && defined(CONFIG_NET_IPv6)
static inline void forward_ipselect(FAR struct forward_s *fwd)
{
  FAR union fwd_iphdr_u *iphdr = FWD_HEADER(fwd);

  /* Select IPv4 or IPv6 */

  if ((iphdr->ipv4.l2.vhl & IP_VERSION_MASK) == IPv4_VERSION)
    {
      udp_ipv4_select(fwd->f_dev);
    }
  else
    {
      udp_ipv6_select(fwd->f_dev);
    }
}
#endif

/****************************************************************************
 * Name: udp_forward_addrchk
 *
 * Description:
 *   Check if the destination IP address is in the IPv4 ARP or IPv6 Neighbor
 *   tables.  If not, then the send won't actually make it out... it will be
 *   replaced with an ARP request (IPv4) or a Neighbor Solicitation (IPv6).
 *
 *   NOTE 1: This could be an expensive check if there are a lot of
 *   entries in the ARP or Neighbor tables.
 *
 *   NOTE 2: If we are actually harvesting IP addresses on incoming IP
 *   packets, then this check should not be necessary; the MAC mapping
 *   should already be in the ARP table in many cases (IPv4 only).
 *
 *   NOTE 3: If CONFIG_NET_ARP_SEND then we can be assured that the IP
 *   address mapping is already in the ARP table.
 *
 * Parameters:
 *   fwd - The forwarding state structure
 *
 * Returned Value:
 *   true - The Ethernet MAC address is in the ARP or Neighbor table (OR
 *          the network device is not Ethernet).
 *
 * Assumptions:
 *   The network is locked.
 *
 ****************************************************************************/

#ifdef CONFIG_NET_ETHERNET
static inline bool udp_forward_addrchk(FAR struct forward_s *fwd)
{
  FAR union fwd_iphdr_u *iphdr;

  DEBUGASSERT(fwd != NULL && fwd->f_iob != NULL && fwd->f_dev != NULL);

  /* REVISIT: Could the MAC address not also be in a routing table? */

#ifdef CONFIG_NET_MULTILINK
  if (fwd->f_dev->d_lltype != NET_LL_ETHERNET)
    {
      return true;
    }
#endif

  iphdr = FWD_HEADER(fwd);

#ifdef CONFIG_NET_IPv4
#ifdef CONFIG_NET_IPv6
<<<<<<< HEAD
  if ((fwd->f_hdr.ipv4.l2.vhl & IP_VERSION_MASK) == IPv4_VERSION)
=======
  if ((iphdr->ipv4.l2.vhl & IP_VERSION_MASK) == IPv4_VERSION)
>>>>>>> 57090437
#endif
    {
#if !defined(CONFIG_NET_ARP_IPIN) && !defined(CONFIG_NET_ARP_SEND)
      return (arp_find(iphdr->ipv4.l2.destipaddr) != NULL);
#else
      return true;
#endif
    }
#endif /* CONFIG_NET_IPv4 */

#ifdef CONFIG_NET_IPv6
#ifdef CONFIG_NET_IPv4
  else
#endif
    {
#if !defined(CONFIG_NET_ICMPv6_NEIGHBOR)
      return (neighbor_findentry(iphdr->ipv6.l2.destipaddr) != NULL);
#else
      return true;
#endif
    }
#endif /* CONFIG_NET_IPv6 */
}

#else /* CONFIG_NET_ETHERNET */
#  define udp_forward_addrchk(r) (true)
#endif /* CONFIG_NET_ETHERNET */

/****************************************************************************
 * Name: udp_dropstats
 *
 * Description:
 *   Update statistics for a dropped packet.
 *
 * Input Parameters:
 *   fwd - The forwarding state structure
 *
 * Returned Value:
 *   None
 *
 ****************************************************************************/

#ifdef CONFIG_NET_STATISTICS
static void udp_dropstats(FAR struct forward_s *fwd)
{
#if defined(CONFIG_NET_IPv4) && defined(CONFIG_NET_IPv6)
  FAR union fwd_iphdr_u *iphdr = FWD_HEADER(fwd);
#endif

  /* Increment the count of dropped UDP packets */

  g_netstats.udp.drop++;

  /* Increment the count of dropped IPv4 or IPv6 packets */

#ifdef CONFIG_NET_IPv4
#ifdef CONFIG_NET_IPv6
  if ((iphdr->ipv4.l2.vhl & IP_VERSION_MASK) == IPv4_VERSION)
#endif
    {
      g_netstats.ipv4.drop++;
    }
#endif
#ifdef CONFIG_NET_IPv6
#ifdef CONFIG_NET_IPv4
  else
#endif
    {
      g_netstats.ipv6.drop++;
    }
#endif
}
#else
#  define udp_dropstats(ipv6)
#endif

/****************************************************************************
 * Name: udp_forward_interrupt
 *
 * Description:
 *   This function is called from the interrupt level to perform the actual
 *   send operation when polled by the lower, device interfacing layer.
 *
 * Parameters:
 *   dev        The structure of the network driver that caused the interrupt
 *   conn       An instance of the UDP connection structure cast to void *
 *   pvpriv     An instance of struct forward_s cast to void*
 *   flags      Set of events describing why the callback was invoked
 *
 * Returned Value:
 *   Modified value of the input flags
 *
 * Assumptions:
 *   The network is locked
 *
 ****************************************************************************/

static uint16_t udp_forward_interrupt(FAR struct net_driver_s *dev,
                                      FAR void *conn, FAR void *pvpriv,
                                      uint16_t flags)
{
  FAR struct forward_s *fwd = (FAR struct forward_s *)pvpriv;

  ninfo("flags: %04x\n", flags);
  DEBUGASSERT(fwd != NULL && fwd->f_iob != NULL && fwd->f_dev != NULL);

  /* Make sure that this is from the forwarding device */

  if (dev == fwd->f_dev)
    {
      /* If the network device has gone down, then we will have terminate
       * the wait now with an error.
       */

      if ((flags & NETDEV_DOWN) != 0)
        {
          /* Terminate the transfer with an error. */

          nwarn("WARNING: Network is down... Dropping\n");
          udp_dropstats(fwd);
        }

      /* Check if the outgoing packet is available.  It may have been claimed
       * by a sendto interrupt serving a different thread -OR- if the output
       * buffer currently contains unprocessed incoming data.  In these cases
       * we will just have to wait for the next polling cycle.
       */

      else if (dev->d_sndlen > 0 || (flags & UDP_NEWDATA) != 0)
        {
          /* Another thread has beat us sending data or the buffer is busy,
           * Wait for the next polling cycle and check again.
           */

          return flags;
        }

      /* It looks like we are good to forward the data */

      else
        {
#if defined(CONFIG_NET_IPv4) && defined(CONFIG_NET_IPv6)
          /* If both IPv4 and IPv6 support are enabled, then we will need to
           * select which one to use when generating the outgoing packet.
           * If only one domain is selected, then the setup is already in
           * place and we need do nothing.
           */

          forward_ipselect(fwd);
#endif
          /* Copy the user data into d_appdata and send it. */

          devif_forward(fwd);

          /* Check if the destination IP address is in the ARP or Neighbor
           * table.  If not, then the send won't actually make it out... it
           * will be replaced with an ARP request or Neighbor Solicitation.
           */

          if (!udp_forward_addrchk(fwd))
            {
              return flags;
            }
        }

      /* Free the allocated callback structure */

      fwd->f_cb->flags = 0;
      fwd->f_cb->priv  = NULL;
      fwd->f_cb->event = NULL;

      udp_callback_free(dev, &fwd->f_conn.udp, fwd->f_cb);

      /* Free any IOBs */

      if (fwd->f_iob != NULL)
        {
          iob_free_chain(fwd->f_iob);
        }

      /* And release the forwarding state structure */

      ip_forward_free(fwd);
    }

  return flags;
}

/****************************************************************************
 * Public Functions
 ****************************************************************************/

/****************************************************************************
 * Name: udp_forward
 *
 * Description:
 *   Called by the IP forwarding logic when an UDP packet is received on
 *   one network device, but must be forwarded on another network device.
 *
 *   Set up to forward the UDP packet on the specified device.  This
 *   function will set up a send "interrupt" handler that will perform the
 *   actual send asynchronously and must return without waiting for the
 *   send to complete.
 *
 * Input Parameters:
 *   fwd - An initialized instance of the common forwarding structure that
 *         includes everything needed to perform the forwarding operation.
 *
 * Returned Value:
 *   Zero is returned if the packet was successfully forwarded;  A negated
 *   errno value is returned if the packet is not forwardable.  In that
 *   latter case, the caller should free the IOB list and drop the packet.
 *
 ****************************************************************************/

int udp_forward(FAR struct forward_s *fwd)
{
  DEBUGASSERT(fwd != NULL && fwd->f_iob != NULL && fwd->f_dev != NULL);

  /* Set up the callback in the connection */

  fwd->f_cb = udp_callback_alloc(fwd->f_dev, &fwd->f_conn.udp);
  if (fwd->f_cb != NULL)
    {
      fwd->f_cb->flags   = (UDP_POLL | NETDEV_DOWN);
      fwd->f_cb->priv    = (FAR void *)fwd;
      fwd->f_cb->event   = udp_forward_interrupt;

      /* Notify the device driver of the availability of TX data */

      netdev_txnotify_dev(fwd->f_dev);
      return OK;
    }

  return -EBUSY;
}

#endif /* CONFIG_NET_IPFORWARD && CONFIG_NET_UDP && CONFIG_NETDEV_MULTINIC */<|MERGE_RESOLUTION|>--- conflicted
+++ resolved
@@ -151,11 +151,7 @@
 
 #ifdef CONFIG_NET_IPv4
 #ifdef CONFIG_NET_IPv6
-<<<<<<< HEAD
-  if ((fwd->f_hdr.ipv4.l2.vhl & IP_VERSION_MASK) == IPv4_VERSION)
-=======
   if ((iphdr->ipv4.l2.vhl & IP_VERSION_MASK) == IPv4_VERSION)
->>>>>>> 57090437
 #endif
     {
 #if !defined(CONFIG_NET_ARP_IPIN) && !defined(CONFIG_NET_ARP_SEND)
