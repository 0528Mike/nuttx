--- conflicted
+++ resolved
@@ -733,19 +733,16 @@
 	hex "RNDIS Version Number"
 	default 0x0001
 
-endif # RNDIS
-
-<<<<<<< HEAD
-endif # RNDIS_COMPOSITE
-=======
+endif # !RNDIS_COMPOSITE
+
 menuconfig DFU
 	bool "DFU Device Firmware Upgrade"
 	default n
 	---help---
 		References:
-		- "Universal Serial Bus Device Class Specification for Device
-		   Firmware Upgrade, Version 1.1, Aug 5, 2004"
-		
+		  - "Universal Serial Bus Device Class Specification for Device
+		     Firmware Upgrade, Version 1.1, Aug 5, 2004"
+
 		This driver implements the application-part of DFU protocol. It enables
 		a host application to send DFU_DETACH request and to cause the device
 		to reboot into a bootloader mode.
@@ -781,9 +778,7 @@
 		you can request your device by this GUID.
 
 endif # DFU_MSFT_OS_DESCRIPTORS
-
 endif # DFU
->>>>>>> a37c0c4c
 
 menuconfig NET_CDCECM
 	bool "CDC-ECM Ethernet-over-USB"
